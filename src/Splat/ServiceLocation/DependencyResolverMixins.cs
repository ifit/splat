--- conflicted
+++ resolved
@@ -165,15 +165,12 @@
         {
             resolver.Register(() => new DefaultLogManager(), typeof(ILogManager));
             resolver.RegisterConstant(new DebugLogger(), typeof(ILogger));
-<<<<<<< HEAD
             resolver.RegisterConstant(new DefaultFeatureUsageTrackingManager(), typeof(IFeatureUsageTrackingManager));
-=======
 
 #if !NETSTANDARD
             // not supported in netstandard2.0
             resolver.RegisterLazySingleton(() => new PlatformBitmapLoader(), typeof(IBitmapLoader));
 #endif
->>>>>>> 305c589a
         }
     }
 }