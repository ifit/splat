<?xml version="1.0" encoding="utf-8"?>
<Project DefaultTargets="Build" ToolsVersion="4.0" xmlns="http://schemas.microsoft.com/developer/msbuild/2003">
  <PropertyGroup>
    <Configuration Condition=" '$(Configuration)' == '' ">Debug</Configuration>
    <Platform Condition=" '$(Platform)' == '' ">AnyCPU</Platform>
    <ProductVersion>10.0.0</ProductVersion>
    <SchemaVersion>2.0</SchemaVersion>
    <ProjectGuid>{E429F061-65F1-4B17-A122-F6115840D56D}</ProjectGuid>
    <ProjectTypeGuids>{EFBA0AD7-5A72-4C68-AF49-83D382785DCF};{FAE04EC0-301F-11D3-BF4B-00C04F79EFBC}</ProjectTypeGuids>
    <OutputType>Library</OutputType>
    <RootNamespace>Splat</RootNamespace>
    <AndroidResgenFile>Resources\Resource.designer.cs</AndroidResgenFile>
    <AndroidResgenClass>Resource</AndroidResgenClass>
    <MonoAndroidResourcePrefix>Resources</MonoAndroidResourcePrefix>
    <MonoAndroidAssetsPrefix>Assets</MonoAndroidAssetsPrefix>
    <AssemblyName>Splat</AssemblyName>
    <TargetFrameworkVersion>v2.3</TargetFrameworkVersion>
  </PropertyGroup>
  <PropertyGroup Condition=" '$(Configuration)|$(Platform)' == 'Debug|AnyCPU' ">
    <DebugSymbols>true</DebugSymbols>
    <DebugType>full</DebugType>
    <Optimize>false</Optimize>
    <OutputPath>bin\Debug\monoandroid</OutputPath>
    <DefineConstants>DEBUG;</DefineConstants>
    <ErrorReport>prompt</ErrorReport>
    <WarningLevel>4</WarningLevel>
    <AndroidLinkMode>None</AndroidLinkMode>
    <ConsolePause>false</ConsolePause>
  </PropertyGroup>
  <PropertyGroup Condition=" '$(Configuration)|$(Platform)' == 'Release|AnyCPU' ">
    <DebugType>full</DebugType>
    <Optimize>true</Optimize>
    <OutputPath>bin\Release\monoandroid</OutputPath>
    <ErrorReport>prompt</ErrorReport>
    <WarningLevel>4</WarningLevel>
    <AndroidUseSharedRuntime>false</AndroidUseSharedRuntime>
    <ConsolePause>false</ConsolePause>
  </PropertyGroup>
  <ItemGroup>
    <Reference Include="System" />
    <Reference Include="System.Xml" />
    <Reference Include="System.Core" />
    <Reference Include="Mono.Android" />
  </ItemGroup>
  <ItemGroup>
    <Compile Include="Resources\Resource.designer.cs" />
<<<<<<< HEAD
    <Compile Include="Bitmaps.cs" />
    <Compile Include="Android\Bitmaps.cs" />
=======
    <Compile Include="ModeDetector.cs" />
    <Compile Include="PlatformModeDetector.cs" />
>>>>>>> ae9fc66b
  </ItemGroup>
  <ItemGroup>
    <None Include="Resources\AboutResources.txt" />
  </ItemGroup>
  <ItemGroup>
    <AndroidResource Include="Resources\values\Strings.xml" />
  </ItemGroup>
  <Import Project="$(MSBuildExtensionsPath)\Novell\Novell.MonoDroid.CSharp.targets" />
  <ItemGroup>
<<<<<<< HEAD
    <Folder Include="Android\" />
=======
    <Folder Include="BigKidsCLR\" />
>>>>>>> ae9fc66b
  </ItemGroup>
</Project><|MERGE_RESOLUTION|>--- conflicted
+++ resolved
@@ -44,13 +44,10 @@
   </ItemGroup>
   <ItemGroup>
     <Compile Include="Resources\Resource.designer.cs" />
-<<<<<<< HEAD
     <Compile Include="Bitmaps.cs" />
     <Compile Include="Android\Bitmaps.cs" />
-=======
     <Compile Include="ModeDetector.cs" />
     <Compile Include="PlatformModeDetector.cs" />
->>>>>>> ae9fc66b
   </ItemGroup>
   <ItemGroup>
     <None Include="Resources\AboutResources.txt" />
@@ -60,10 +57,6 @@
   </ItemGroup>
   <Import Project="$(MSBuildExtensionsPath)\Novell\Novell.MonoDroid.CSharp.targets" />
   <ItemGroup>
-<<<<<<< HEAD
     <Folder Include="Android\" />
-=======
-    <Folder Include="BigKidsCLR\" />
->>>>>>> ae9fc66b
   </ItemGroup>
 </Project>